import collections
import glob
import json
import os
import shutil
import subprocess
import sys
from logging import Logger
from pathlib import Path
from typing import Any, Literal

import click
from sensai.util import logging
from sensai.util.logging import FileLoggerContext, datetime_tag
from sensai.util.string import dict_string
from tqdm import tqdm

from serena.agent import SerenaAgent
from serena.config.context_mode import SerenaAgentContext, SerenaAgentMode
from serena.config.serena_config import ProjectConfig, SerenaConfig, SerenaPaths
from serena.constants import (
    DEFAULT_CONTEXT,
    DEFAULT_MODES,
    PROMPT_TEMPLATES_DIR_IN_USER_HOME,
    PROMPT_TEMPLATES_DIR_INTERNAL,
    SERENA_LOG_FORMAT,
    SERENA_MANAGED_DIR_IN_HOME,
    SERENAS_OWN_CONTEXT_YAMLS_DIR,
    SERENAS_OWN_MODE_YAMLS_DIR,
    USER_CONTEXT_YAMLS_DIR,
    USER_MODE_YAMLS_DIR,
)
from serena.mcp import SerenaMCPFactory, SerenaMCPFactorySingleProcess
from serena.project import Project
from serena.tools import FindReferencingSymbolsTool, FindSymbolTool, GetSymbolsOverviewTool, SearchForPatternTool, ToolRegistry
from serena.util.logging import MemoryLogHandler
from solidlsp.ls_config import Language
from solidlsp.util.subprocess_util import subprocess_kwargs

log = logging.getLogger(__name__)

# --------------------- Utilities -------------------------------------


def _open_in_editor(path: str) -> None:
    """Open the given file in the system's default editor or viewer."""
    editor = os.environ.get("EDITOR")
    run_kwargs = subprocess_kwargs()
    try:
        if editor:
            subprocess.run([editor, path], check=False, **run_kwargs)
        elif sys.platform.startswith("win"):
            try:
                os.startfile(path)
            except OSError:
                subprocess.run(["notepad.exe", path], check=False, **run_kwargs)
        elif sys.platform == "darwin":
            subprocess.run(["open", path], check=False, **run_kwargs)
        else:
            subprocess.run(["xdg-open", path], check=False, **run_kwargs)
    except Exception as e:
        print(f"Failed to open {path}: {e}")


class ProjectType(click.ParamType):
    """ParamType allowing either a project name or a path to a project directory."""

    name = "[PROJECT_NAME|PROJECT_PATH]"

    def convert(self, value: str, param: Any, ctx: Any) -> str:
        path = Path(value).resolve()
        if path.exists() and path.is_dir():
            return str(path)
        return value


PROJECT_TYPE = ProjectType()


class AutoRegisteringGroup(click.Group):
    """
    A click.Group subclass that automatically registers any click.Command
    attributes defined on the class into the group.

    After initialization, it inspects its own class for attributes that are
    instances of click.Command (typically created via @click.command) and
    calls self.add_command(cmd) on each. This lets you define your commands
    as static methods on the subclass for IDE-friendly organization without
    manual registration.
    """

    def __init__(self, name: str, help: str):
        super().__init__(name=name, help=help)
        # Scan class attributes for click.Command instances and register them.
        for attr in dir(self.__class__):
            cmd = getattr(self.__class__, attr)
            if isinstance(cmd, click.Command):
                self.add_command(cmd)


class TopLevelCommands(AutoRegisteringGroup):
    """Root CLI group containing the core Serena commands."""

    def __init__(self) -> None:
        super().__init__(name="serena", help="Serena CLI commands. You can run `<command> --help` for more info on each command.")

    @staticmethod
    @click.command("start-mcp-server", help="Starts the Serena MCP server.")
    @click.option("--project", "project", type=PROJECT_TYPE, default=None, help="Path or name of project to activate at startup.")
    @click.option("--project-file", "project", type=PROJECT_TYPE, default=None, help="[DEPRECATED] Use --project instead.")
    @click.argument("project_file_arg", type=PROJECT_TYPE, required=False, default=None, metavar="")
    @click.option(
        "--context", type=str, default=DEFAULT_CONTEXT, show_default=True, help="Built-in context name or path to custom context YAML."
    )
    @click.option(
        "--mode",
        "modes",
        type=str,
        multiple=True,
        default=DEFAULT_MODES,
        show_default=True,
        help="Built-in mode names or paths to custom mode YAMLs.",
    )
    @click.option(
        "--transport",
        type=click.Choice(["stdio", "sse", "streamable-http"]),
        default="stdio",
        show_default=True,
        help="Transport protocol.",
    )
    @click.option("--host", type=str, default="0.0.0.0", show_default=True)
    @click.option("--port", type=int, default=8000, show_default=True)
    @click.option("--enable-web-dashboard", type=bool, is_flag=False, default=None, help="Override dashboard setting in config.")
    @click.option("--enable-gui-log-window", type=bool, is_flag=False, default=None, help="Override GUI log window setting in config.")
    @click.option(
        "--log-level",
        type=click.Choice(["DEBUG", "INFO", "WARNING", "ERROR", "CRITICAL"]),
        default=None,
        help="Override log level in config.",
    )
    @click.option("--trace-lsp-communication", type=bool, is_flag=False, default=None, help="Whether to trace LSP communication.")
    @click.option("--tool-timeout", type=float, default=None, help="Override tool execution timeout in config.")
    def start_mcp_server(
        project: str | None,
        project_file_arg: str | None,
        context: str,
        modes: tuple[str, ...],
        transport: Literal["stdio", "sse", "streamable-http"],
        host: str,
        port: int,
        enable_web_dashboard: bool | None,
        enable_gui_log_window: bool | None,
        log_level: Literal["DEBUG", "INFO", "WARNING", "ERROR", "CRITICAL"] | None,
        trace_lsp_communication: bool | None,
        tool_timeout: float | None,
    ) -> None:
        # initialize logging, using INFO level initially (will later be adjusted by SerenaAgent according to the config)
        #   * memory log handler (for use by GUI/Dashboard)
        #   * stream handler for stderr (for direct console output, which will also be captured by clients like Claude Desktop)
        #   * file handler
        # (Note that stdout must never be used for logging, as it is used by the MCP server to communicate with the client.)
        Logger.root.setLevel(logging.INFO)
        formatter = logging.Formatter(SERENA_LOG_FORMAT)
        memory_log_handler = MemoryLogHandler()
        Logger.root.addHandler(memory_log_handler)
        stderr_handler = logging.StreamHandler(stream=sys.stderr)
        stderr_handler.formatter = formatter
        Logger.root.addHandler(stderr_handler)
        log_path = SerenaPaths().get_next_log_file_path("mcp")
        file_handler = logging.FileHandler(log_path, mode="w")
        file_handler.formatter = formatter
        Logger.root.addHandler(file_handler)

        log.info("Initializing Serena MCP server")
        log.info("Storing logs in %s", log_path)
        project_file = project_file_arg or project
        factory = SerenaMCPFactorySingleProcess(context=context, project=project_file, memory_log_handler=memory_log_handler)
        server = factory.create_mcp_server(
            host=host,
            port=port,
            modes=modes,
            enable_web_dashboard=enable_web_dashboard,
            enable_gui_log_window=enable_gui_log_window,
            log_level=log_level,
            trace_lsp_communication=trace_lsp_communication,
            tool_timeout=tool_timeout,
        )
        if project_file_arg:
            log.warning(
                "Positional project arg is deprecated; use --project instead. Used: %s",
                project_file,
            )
        log.info("Starting MCP server …")
        server.run(transport=transport)

    @staticmethod
    @click.command("print-system-prompt", help="Print the system prompt for a project.")
    @click.argument("project", type=click.Path(exists=True), default=os.getcwd(), required=False)
    @click.option(
        "--log-level",
        type=click.Choice(["DEBUG", "INFO", "WARNING", "ERROR", "CRITICAL"]),
        default="WARNING",
        help="Log level for prompt generation.",
    )
    @click.option("--only-instructions", is_flag=True, help="Print only the initial instructions, without prefix/postfix.")
    @click.option(
        "--context", type=str, default=DEFAULT_CONTEXT, show_default=True, help="Built-in context name or path to custom context YAML."
    )
    @click.option(
        "--mode",
        "modes",
        type=str,
        multiple=True,
        default=DEFAULT_MODES,
        show_default=True,
        help="Built-in mode names or paths to custom mode YAMLs.",
    )
    def print_system_prompt(project: str, log_level: str, only_instructions: bool, context: str, modes: tuple[str, ...]) -> None:
        prefix = "You will receive access to Serena's symbolic tools. Below are instructions for using them, take them into account."
        postfix = "You begin by acknowledging that you understood the above instructions and are ready to receive tasks."
        from serena.tools.workflow_tools import InitialInstructionsTool

        lvl = logging.getLevelNamesMapping()[log_level.upper()]
        logging.configure(level=lvl)
        context_instance = SerenaAgentContext.load(context)
        mode_instances = [SerenaAgentMode.load(mode) for mode in modes]
        agent = SerenaAgent(
            project=os.path.abspath(project),
            serena_config=SerenaConfig(web_dashboard=False, log_level=lvl),
            context=context_instance,
            modes=mode_instances,
        )
        tool = agent.get_tool(InitialInstructionsTool)
        instr = tool.apply()
        if only_instructions:
            print(instr)
        else:
            print(f"{prefix}\n{instr}\n{postfix}")


class ModeCommands(AutoRegisteringGroup):
    """Group for 'mode' subcommands."""

    def __init__(self) -> None:
        super().__init__(name="mode", help="Manage Serena modes. You can run `mode <command> --help` for more info on each command.")

    @staticmethod
    @click.command("list", help="List available modes.")
    def list() -> None:
        mode_names = SerenaAgentMode.list_registered_mode_names()
        max_len_name = max(len(name) for name in mode_names) if mode_names else 20
        for name in mode_names:
            mode_yml_path = SerenaAgentMode.get_path(name)
            is_internal = Path(mode_yml_path).is_relative_to(SERENAS_OWN_MODE_YAMLS_DIR)
            descriptor = "(internal)" if is_internal else f"(at {mode_yml_path})"
            name_descr_string = f"{name:<{max_len_name + 4}}{descriptor}"
            click.echo(name_descr_string)

    @staticmethod
    @click.command("create", help="Create a new mode or copy an internal one.")
    @click.option(
        "--name",
        "-n",
        type=str,
        default=None,
        help="Name for the new mode. If --from-internal is passed may be left empty to create a mode of the same name, which will then override the internal mode.",
    )
    @click.option("--from-internal", "from_internal", type=str, default=None, help="Copy from an internal mode.")
    def create(name: str, from_internal: str) -> None:
        if not (name or from_internal):
            raise click.UsageError("Provide at least one of --name or --from-internal.")
        mode_name = name or from_internal
        dest = os.path.join(USER_MODE_YAMLS_DIR, f"{mode_name}.yml")
        src = (
            os.path.join(SERENAS_OWN_MODE_YAMLS_DIR, f"{from_internal}.yml")
            if from_internal
            else os.path.join(SERENAS_OWN_MODE_YAMLS_DIR, "mode.template.yml")
        )
        if not os.path.exists(src):
            raise FileNotFoundError(
                f"Internal mode '{from_internal}' not found in {SERENAS_OWN_MODE_YAMLS_DIR}. Available modes: {SerenaAgentMode.list_registered_mode_names()}"
            )
        os.makedirs(os.path.dirname(dest), exist_ok=True)
        shutil.copyfile(src, dest)
        click.echo(f"Created mode '{mode_name}' at {dest}")
        _open_in_editor(dest)

    @staticmethod
    @click.command("edit", help="Edit a custom mode YAML file.")
    @click.argument("mode_name")
    def edit(mode_name: str) -> None:
        path = os.path.join(USER_MODE_YAMLS_DIR, f"{mode_name}.yml")
        if not os.path.exists(path):
            if mode_name in SerenaAgentMode.list_registered_mode_names(include_user_modes=False):
                click.echo(
                    f"Mode '{mode_name}' is an internal mode and cannot be edited directly. "
                    f"Use 'mode create --from-internal {mode_name}' to create a custom mode that overrides it before editing."
                )
            else:
                click.echo(f"Custom mode '{mode_name}' not found. Create it with: mode create --name {mode_name}.")
            return
        _open_in_editor(path)

    @staticmethod
    @click.command("delete", help="Delete a custom mode file.")
    @click.argument("mode_name")
    def delete(mode_name: str) -> None:
        path = os.path.join(USER_MODE_YAMLS_DIR, f"{mode_name}.yml")
        if not os.path.exists(path):
            click.echo(f"Custom mode '{mode_name}' not found.")
            return
        os.remove(path)
        click.echo(f"Deleted custom mode '{mode_name}'.")


class ContextCommands(AutoRegisteringGroup):
    """Group for 'context' subcommands."""

    def __init__(self) -> None:
        super().__init__(
            name="context", help="Manage Serena contexts. You can run `context <command> --help` for more info on each command."
        )

    @staticmethod
    @click.command("list", help="List available contexts.")
    def list() -> None:
        context_names = SerenaAgentContext.list_registered_context_names()
        max_len_name = max(len(name) for name in context_names) if context_names else 20
        for name in context_names:
            context_yml_path = SerenaAgentContext.get_path(name)
            is_internal = Path(context_yml_path).is_relative_to(SERENAS_OWN_CONTEXT_YAMLS_DIR)
            descriptor = "(internal)" if is_internal else f"(at {context_yml_path})"
            name_descr_string = f"{name:<{max_len_name + 4}}{descriptor}"
            click.echo(name_descr_string)

    @staticmethod
    @click.command("create", help="Create a new context or copy an internal one.")
    @click.option(
        "--name",
        "-n",
        type=str,
        default=None,
        help="Name for the new context. If --from-internal is passed may be left empty to create a context of the same name, which will then override the internal context",
    )
    @click.option("--from-internal", "from_internal", type=str, default=None, help="Copy from an internal context.")
    def create(name: str, from_internal: str) -> None:
        if not (name or from_internal):
            raise click.UsageError("Provide at least one of --name or --from-internal.")
        ctx_name = name or from_internal
        dest = os.path.join(USER_CONTEXT_YAMLS_DIR, f"{ctx_name}.yml")
        src = (
            os.path.join(SERENAS_OWN_CONTEXT_YAMLS_DIR, f"{from_internal}.yml")
            if from_internal
            else os.path.join(SERENAS_OWN_CONTEXT_YAMLS_DIR, "context.template.yml")
        )
        if not os.path.exists(src):
            raise FileNotFoundError(
                f"Internal context '{from_internal}' not found in {SERENAS_OWN_CONTEXT_YAMLS_DIR}. Available contexts: {SerenaAgentContext.list_registered_context_names()}"
            )
        os.makedirs(os.path.dirname(dest), exist_ok=True)
        shutil.copyfile(src, dest)
        click.echo(f"Created context '{ctx_name}' at {dest}")
        _open_in_editor(dest)

    @staticmethod
    @click.command("edit", help="Edit a custom context YAML file.")
    @click.argument("context_name")
    def edit(context_name: str) -> None:
        path = os.path.join(USER_CONTEXT_YAMLS_DIR, f"{context_name}.yml")
        if not os.path.exists(path):
            if context_name in SerenaAgentContext.list_registered_context_names(include_user_contexts=False):
                click.echo(
                    f"Context '{context_name}' is an internal context and cannot be edited directly. "
                    f"Use 'context create --from-internal {context_name}' to create a custom context that overrides it before editing."
                )
            else:
                click.echo(f"Custom context '{context_name}' not found. Create it with: context create --name {context_name}.")
            return
        _open_in_editor(path)

    @staticmethod
    @click.command("delete", help="Delete a custom context file.")
    @click.argument("context_name")
    def delete(context_name: str) -> None:
        path = os.path.join(USER_CONTEXT_YAMLS_DIR, f"{context_name}.yml")
        if not os.path.exists(path):
            click.echo(f"Custom context '{context_name}' not found.")
            return
        os.remove(path)
        click.echo(f"Deleted custom context '{context_name}'.")


class SerenaConfigCommands(AutoRegisteringGroup):
    """Group for 'config' subcommands."""

    def __init__(self) -> None:
        super().__init__(name="config", help="Manage Serena configuration.")

    @staticmethod
    @click.command(
        "edit", help="Edit serena_config.yml in your default editor. Will create a config file from the template if no config is found."
    )
    def edit() -> None:
        config_path = os.path.join(SERENA_MANAGED_DIR_IN_HOME, "serena_config.yml")
        if not os.path.exists(config_path):
            SerenaConfig.generate_config_file(config_path)
        _open_in_editor(config_path)


class ProjectCommands(AutoRegisteringGroup):
    """Group for 'project' subcommands."""

    def __init__(self) -> None:
        super().__init__(
            name="project", help="Manage Serena projects. You can run `project <command> --help` for more info on each command."
        )

    @staticmethod
    def _create_project(project_path: str, name: str | None, language: tuple[str, ...]) -> ProjectConfig:
        """
        Helper method to create a project configuration file.

        :param project_path: Path to the project directory
        :param name: Optional project name (defaults to directory name if not specified)
        :param language: Tuple of language names
        :return: The generated ProjectConfig instance
        :raises FileExistsError: If project.yml already exists
        :raises ValueError: If an unsupported language is specified
        """
        yml_path = os.path.join(project_path, ProjectConfig.rel_path_to_project_yml())
        if os.path.exists(yml_path):
            raise FileExistsError(f"Project file {yml_path} already exists.")

        languages: list[Language] = []
        if language:
            for lang in language:
                try:
                    languages.append(Language(lang.lower()))
                except ValueError:
                    all_langs = [l.value for l in Language]
                    raise ValueError(f"Unknown language '{lang}'. Supported: {all_langs}")

        generated_conf = ProjectConfig.autogenerate(
            project_root=project_path, project_name=name, languages=languages if languages else None
        )
        return generated_conf

    @staticmethod
    @click.command("create", help="Create a new Serena project configuration.")
    @click.argument("project_path", type=click.Path(exists=True, file_okay=False), default=os.getcwd())
    @click.option("--name", type=str, default=None, help="Project name; defaults to directory name if not specified.")
    @click.option(
        "--language", type=str, multiple=True, help="Programming language(s); inferred if not specified. Can be passed multiple times."
    )
    @click.option("--index", is_flag=True, help="Index the project after creation.")
    @click.option(
        "--log-level",
        type=click.Choice(["DEBUG", "INFO", "WARNING", "ERROR", "CRITICAL"]),
        default="WARNING",
        help="Log level for indexing (only used if --index is set).",
    )
    @click.option("--timeout", type=float, default=10, help="Timeout for indexing a single file (only used if --index is set).")
    def create(project_path: str, name: str | None, language: tuple[str, ...], index: bool, log_level: str, timeout: float) -> None:
        try:
            generated_conf = ProjectCommands._create_project(project_path, name, language)
            yml_path = os.path.join(project_path, ProjectConfig.rel_path_to_project_yml())
            click.echo(f"Generated project.yml with languages {generated_conf.languages} at {yml_path}.")

            if index:
                click.echo("Indexing project...")
                ProjectCommands._index_project(project_path, log_level, timeout=timeout)
        except FileExistsError as e:
            raise click.ClickException(f"Project already exists: {e}\nUse 'serena project index' to index an existing project.")
        except ValueError as e:
            raise click.ClickException(str(e))

    @staticmethod
    @click.command("index", help="Index a project by saving symbols to the LSP cache. Auto-creates project.yml if it doesn't exist.")
    @click.argument("project", type=click.Path(exists=True), default=os.getcwd(), required=False)
    @click.option("--name", type=str, default=None, help="Project name (only used if auto-creating project.yml).")
    @click.option(
        "--language",
        type=str,
        multiple=True,
        help="Programming language(s) (only used if auto-creating project.yml). Inferred if not specified.",
    )
    @click.option(
        "--log-level",
        type=click.Choice(["DEBUG", "INFO", "WARNING", "ERROR", "CRITICAL"]),
        default="WARNING",
        help="Log level for indexing.",
    )
    @click.option("--timeout", type=float, default=10, help="Timeout for indexing a single file.")
    def index(project: str, name: str | None, language: tuple[str, ...], log_level: str, timeout: float) -> None:
        # Check if project.yml exists, if not auto-create it
        yml_path = os.path.join(project, ProjectConfig.rel_path_to_project_yml())
        if not os.path.exists(yml_path):
            click.echo(f"Project configuration not found at {yml_path}. Auto-creating...")
            try:
                generated_conf = ProjectCommands._create_project(project, name, language)
                click.echo(f"Generated project.yml with languages {generated_conf.languages} at {yml_path}.")
            except FileExistsError:
                # Race condition - file was created between check and creation
                pass
            except ValueError as e:
                raise click.ClickException(str(e))

        ProjectCommands._index_project(project, log_level, timeout=timeout)

    @staticmethod
    @click.command("index-deprecated", help="Deprecated alias for 'serena project index'.")
    @click.argument("project", type=click.Path(exists=True), default=os.getcwd(), required=False)
    @click.option("--log-level", type=click.Choice(["DEBUG", "INFO", "WARNING", "ERROR", "CRITICAL"]), default="WARNING")
    @click.option("--timeout", type=float, default=10, help="Timeout for indexing a single file.")
    def index_deprecated(project: str, log_level: str, timeout: float) -> None:
        click.echo("Deprecated! Use `serena project index` instead.")
        ProjectCommands._index_project(project, log_level, timeout=timeout)

    @staticmethod
    def _index_project(project: str, log_level: str, timeout: float) -> None:
        lvl = logging.getLevelNamesMapping()[log_level.upper()]
        logging.configure(level=lvl)
        serena_config = SerenaConfig.from_config_file()
        proj = Project.load(os.path.abspath(project))
        click.echo(f"Indexing symbols in project {project} …")
        ls_mgr = proj.create_language_server_manager(
            log_level=lvl, ls_timeout=timeout, ls_specific_settings=serena_config.ls_specific_settings
        )
        try:
            log_file = os.path.join(project, ".serena", "logs", "indexing.txt")

            files = proj.gather_source_files()

<<<<<<< HEAD
            servers = list(ls_mgr.iter_language_servers())
            for k, ls in enumerate(servers, start=1):
                click.echo(f"Indexing for language {ls.language.value} ({k}/{len(servers)}) …")
                collected_exceptions: list[Exception] = []
                files_failed = []
                for i, f in enumerate(tqdm(files, desc="Indexing")):
                    try:
                        ls.request_document_symbols(f)
                    except Exception as e:
                        log.error(f"Failed to index {f}, continuing.")
                        collected_exceptions.append(e)
                        files_failed.append(f)
                    if (i + 1) % 10 == 0:
                        ls.save_cache()
                ls.save_cache()
                click.echo(f"Symbols saved to {ls.cache_dir}")
=======
            collected_exceptions: list[Exception] = []
            files_failed = []
            language_file_counts = collections.defaultdict(lambda: 0)
            for i, f in enumerate(tqdm(files, desc="Indexing")):
                try:
                    ls = ls_mgr.get_language_server(f)
                    ls.request_document_symbols(f, include_body=False)
                    ls.request_document_symbols(f, include_body=True)
                    language_file_counts[ls.language] += 1
                except Exception as e:
                    log.error(f"Failed to index {f}, continuing.")
                    collected_exceptions.append(e)
                    files_failed.append(f)
                if (i + 1) % 10 == 0:
                    ls_mgr.save_all_caches()
            language_file_counts = {k.value: v for k, v in language_file_counts.items()}
            click.echo(f"Indexed files per language: {dict_string(language_file_counts, brackets=None)}")
            ls_mgr.save_all_caches()
>>>>>>> 600080c6

            if len(files_failed) > 0:
                os.makedirs(os.path.dirname(log_file), exist_ok=True)
                with open(log_file, "w") as f:
                    for file, exception in zip(files_failed, collected_exceptions, strict=True):
                        f.write(f"{file}\n")
                        f.write(f"{exception}\n")
                click.echo(f"Failed to index {len(files_failed)} files, see:\n{log_file}")
        finally:
            ls_mgr.stop_all()

    @staticmethod
    @click.command("is_ignored_path", help="Check if a path is ignored by the project configuration.")
    @click.argument("path", type=click.Path(exists=False, file_okay=True, dir_okay=True))
    @click.argument("project", type=click.Path(exists=True, file_okay=False, dir_okay=True), default=os.getcwd())
    def is_ignored_path(path: str, project: str) -> None:
        """
        Check if a given path is ignored by the project configuration.

        :param path: The path to check.
        :param project: The path to the project directory, defaults to the current working directory.
        """
        proj = Project.load(os.path.abspath(project))
        if os.path.isabs(path):
            path = os.path.relpath(path, start=proj.project_root)
        is_ignored = proj.is_ignored_path(path)
        click.echo(f"Path '{path}' IS {'ignored' if is_ignored else 'IS NOT ignored'} by the project configuration.")

    @staticmethod
    @click.command("index-file", help="Index a single file by saving its symbols to the LSP cache.")
    @click.argument("file", type=click.Path(exists=True, file_okay=True, dir_okay=False))
    @click.argument("project", type=click.Path(exists=True, file_okay=False, dir_okay=True), default=os.getcwd())
    @click.option("--verbose", "-v", is_flag=True, help="Print detailed information about the indexed symbols.")
    def index_file(file: str, project: str, verbose: bool) -> None:
        """
        Index a single file by saving its symbols to the LSP cache, useful for debugging.
        :param file: path to the file to index, must be inside the project directory.
        :param project: path to the project directory, defaults to the current working directory.
        :param verbose: if set, prints detailed information about the indexed symbols.
        """
        proj = Project.load(os.path.abspath(project))
        if os.path.isabs(file):
            file = os.path.relpath(file, start=proj.project_root)
        if proj.is_ignored_path(file, ignore_non_source_files=True):
            click.echo(f"'{file}' is ignored or declared as non-code file by the project configuration, won't index.")
            exit(1)
        ls_mgr = proj.create_language_server_manager()
        try:
            for ls in ls_mgr.iter_language_servers():
                click.echo(f"Indexing for language {ls.language.value} …")
                document_symbols = ls.request_document_symbols(file)
                symbols, _ = document_symbols.get_all_symbols_and_roots()
                if verbose:
                    click.echo(f"Symbols in file '{file}':")
                    for symbol in symbols:
                        click.echo(f"  - {symbol['name']} at line {symbol['selectionRange']['start']['line']} of kind {symbol['kind']}")
                ls.save_cache()
                click.echo(f"Successfully indexed file '{file}', {len(symbols)} symbols saved to cache in {ls.cache_dir}.")
        finally:
            ls_mgr.stop_all()

    @staticmethod
    @click.command("health-check", help="Perform a comprehensive health check of the project's tools and language server.")
    @click.argument("project", type=click.Path(exists=True, file_okay=False, dir_okay=True), default=os.getcwd())
    def health_check(project: str) -> None:
        """
        Perform a comprehensive health check of the project's tools and language server.

        :param project: path to the project directory, defaults to the current working directory.
        """
        # NOTE: completely written by Claude Code, only functionality was reviewed, not implementation
        logging.configure(level=logging.INFO)
        project_path = os.path.abspath(project)
        proj = Project.load(project_path)

        # Create log file with timestamp
        timestamp = datetime_tag()
        log_dir = os.path.join(project_path, ".serena", "logs", "health-checks")
        os.makedirs(log_dir, exist_ok=True)
        log_file = os.path.join(log_dir, f"health_check_{timestamp}.log")

        with FileLoggerContext(log_file, append=False, enabled=True):
            log.info("Starting health check for project: %s", project_path)

            try:
                # Create SerenaAgent with dashboard disabled
                log.info("Creating SerenaAgent with disabled dashboard...")
                config = SerenaConfig(gui_log_window_enabled=False, web_dashboard=False)
                agent = SerenaAgent(project=project_path, serena_config=config)
                log.info("SerenaAgent created successfully")

                # Find first non-empty file that can be analyzed
                log.info("Searching for analyzable files...")
                files = proj.gather_source_files()
                target_file = None

                for file_path in files:
                    try:
                        full_path = os.path.join(project_path, file_path)
                        if os.path.getsize(full_path) > 0:
                            target_file = file_path
                            log.info("Found analyzable file: %s", target_file)
                            break
                    except (OSError, FileNotFoundError):
                        continue

                if not target_file:
                    log.error("No analyzable files found in project")
                    click.echo("❌ Health check failed: No analyzable files found")
                    click.echo(f"Log saved to: {log_file}")
                    return

                # Get tools from agent
                overview_tool = agent.get_tool(GetSymbolsOverviewTool)
                find_symbol_tool = agent.get_tool(FindSymbolTool)
                find_refs_tool = agent.get_tool(FindReferencingSymbolsTool)
                search_pattern_tool = agent.get_tool(SearchForPatternTool)

                # Test 1: Get symbols overview
                log.info("Testing GetSymbolsOverviewTool on file: %s", target_file)
                overview_result = agent.execute_task(lambda: overview_tool.apply(target_file))
                overview_data = json.loads(overview_result)
                log.info("GetSymbolsOverviewTool returned %d symbols", len(overview_data))

                if not overview_data:
                    log.error("No symbols found in file %s", target_file)
                    click.echo("❌ Health check failed: No symbols found in target file")
                    click.echo(f"Log saved to: {log_file}")
                    return

                # Extract suitable symbol (prefer class or function over variables)
                # LSP symbol kinds: 5=class, 12=function, 6=method, 9=constructor
                preferred_kinds = [5, 12, 6, 9]  # class, function, method, constructor

                selected_symbol = None
                for symbol in overview_data:
                    if symbol.get("kind") in preferred_kinds:
                        selected_symbol = symbol
                        break

                # If no preferred symbol found, use first available
                if not selected_symbol:
                    selected_symbol = overview_data[0]
                    log.info("No class or function found, using first available symbol")

                symbol_name = selected_symbol.get("name_path", "unknown")
                symbol_kind = selected_symbol.get("kind", "unknown")
                log.info("Using symbol for testing: %s (kind: %d)", symbol_name, symbol_kind)

                # Test 2: FindSymbolTool
                log.info("Testing FindSymbolTool for symbol: %s", symbol_name)
                find_symbol_result = agent.execute_task(
                    lambda: find_symbol_tool.apply(symbol_name, relative_path=target_file, include_body=True)
                )
                find_symbol_data = json.loads(find_symbol_result)
                log.info("FindSymbolTool found %d matches for symbol %s", len(find_symbol_data), symbol_name)

                # Test 3: FindReferencingSymbolsTool
                log.info("Testing FindReferencingSymbolsTool for symbol: %s", symbol_name)
                try:
                    find_refs_result = agent.execute_task(lambda: find_refs_tool.apply(symbol_name, relative_path=target_file))
                    find_refs_data = json.loads(find_refs_result)
                    log.info("FindReferencingSymbolsTool found %d references for symbol %s", len(find_refs_data), symbol_name)
                except Exception as e:
                    log.warning("FindReferencingSymbolsTool failed for symbol %s: %s", symbol_name, str(e))
                    find_refs_data = []

                # Test 4: SearchForPatternTool to verify references
                log.info("Testing SearchForPatternTool for pattern: %s", symbol_name)
                try:
                    search_result = agent.execute_task(
                        lambda: search_pattern_tool.apply(substring_pattern=symbol_name, restrict_search_to_code_files=True)
                    )
                    search_data = json.loads(search_result)
                    pattern_matches = sum(len(matches) for matches in search_data.values())
                    log.info("SearchForPatternTool found %d pattern matches for %s", pattern_matches, symbol_name)
                except Exception as e:
                    log.warning("SearchForPatternTool failed for pattern %s: %s", symbol_name, str(e))
                    pattern_matches = 0

                # Verify tools worked as expected
                tools_working = True
                if not find_symbol_data:
                    log.error("FindSymbolTool returned no results")
                    tools_working = False

                if len(find_refs_data) == 0 and pattern_matches == 0:
                    log.warning("Both FindReferencingSymbolsTool and SearchForPatternTool found no matches - this might indicate an issue")

                log.info("Health check completed successfully")

                if tools_working:
                    click.echo("✅ Health check passed - All tools working correctly")
                else:
                    click.echo("⚠️  Health check completed with warnings - Check log for details")

            except Exception as e:
                log.exception("Health check failed with exception: %s", str(e))
                click.echo(f"❌ Health check failed: {e!s}")

            finally:
                click.echo(f"Log saved to: {log_file}")


class ToolCommands(AutoRegisteringGroup):
    """Group for 'tool' subcommands."""

    def __init__(self) -> None:
        super().__init__(
            name="tools",
            help="Commands related to Serena's tools. You can run `serena tools <command> --help` for more info on each command.",
        )

    @staticmethod
    @click.command(
        "list",
        help="Prints an overview of the tools that are active by default (not just the active ones for your project). For viewing all tools, pass `--all / -a`",
    )
    @click.option("--quiet", "-q", is_flag=True)
    @click.option("--all", "-a", "include_optional", is_flag=True, help="List all tools, including those not enabled by default.")
    @click.option("--only-optional", is_flag=True, help="List only optional tools (those not enabled by default).")
    def list(quiet: bool = False, include_optional: bool = False, only_optional: bool = False) -> None:
        tool_registry = ToolRegistry()
        if quiet:
            if only_optional:
                tool_names = tool_registry.get_tool_names_optional()
            elif include_optional:
                tool_names = tool_registry.get_tool_names()
            else:
                tool_names = tool_registry.get_tool_names_default_enabled()
            for tool_name in tool_names:
                click.echo(tool_name)
        else:
            ToolRegistry().print_tool_overview(include_optional=include_optional, only_optional=only_optional)

    @staticmethod
    @click.command(
        "description",
        help="Print the description of a tool, optionally with a specific context (the latter may modify the default description).",
    )
    @click.argument("tool_name", type=str)
    @click.option("--context", type=str, default=None, help="Context name or path to context file.")
    def description(tool_name: str, context: str | None = None) -> None:
        # Load the context
        serena_context = None
        if context:
            serena_context = SerenaAgentContext.load(context)

        agent = SerenaAgent(
            project=None,
            serena_config=SerenaConfig(web_dashboard=False, log_level=logging.INFO),
            context=serena_context,
        )
        tool = agent.get_tool_by_name(tool_name)
        mcp_tool = SerenaMCPFactory.make_mcp_tool(tool)
        click.echo(mcp_tool.description)


class PromptCommands(AutoRegisteringGroup):
    def __init__(self) -> None:
        super().__init__(name="prompts", help="Commands related to Serena's prompts that are outside of contexts and modes.")

    @staticmethod
    def _get_user_prompt_yaml_path(prompt_yaml_name: str) -> str:
        os.makedirs(PROMPT_TEMPLATES_DIR_IN_USER_HOME, exist_ok=True)
        return os.path.join(PROMPT_TEMPLATES_DIR_IN_USER_HOME, prompt_yaml_name)

    @staticmethod
    @click.command("list", help="Lists yamls that are used for defining prompts.")
    def list() -> None:
        serena_prompt_yaml_names = [os.path.basename(f) for f in glob.glob(PROMPT_TEMPLATES_DIR_INTERNAL + "/*.yml")]
        for prompt_yaml_name in serena_prompt_yaml_names:
            user_prompt_yaml_path = PromptCommands._get_user_prompt_yaml_path(prompt_yaml_name)
            if os.path.exists(user_prompt_yaml_path):
                click.echo(f"{user_prompt_yaml_path} merged with default prompts in {prompt_yaml_name}")
            else:
                click.echo(prompt_yaml_name)

    @staticmethod
    @click.command("create-override", help="Create an override of an internal prompts yaml for customizing Serena's prompts")
    @click.argument("prompt_yaml_name")
    def create_override(prompt_yaml_name: str) -> None:
        """
        :param prompt_yaml_name: The yaml name of the prompt you want to override. Call the `list` command for discovering valid prompt yaml names.
        :return:
        """
        # for convenience, we can pass names without .yml
        if not prompt_yaml_name.endswith(".yml"):
            prompt_yaml_name = prompt_yaml_name + ".yml"
        user_prompt_yaml_path = PromptCommands._get_user_prompt_yaml_path(prompt_yaml_name)
        if os.path.exists(user_prompt_yaml_path):
            raise FileExistsError(f"{user_prompt_yaml_path} already exists.")
        serena_prompt_yaml_path = os.path.join(PROMPT_TEMPLATES_DIR_INTERNAL, prompt_yaml_name)
        shutil.copyfile(serena_prompt_yaml_path, user_prompt_yaml_path)
        _open_in_editor(user_prompt_yaml_path)

    @staticmethod
    @click.command("edit-override", help="Edit an existing prompt override file")
    @click.argument("prompt_yaml_name")
    def edit_override(prompt_yaml_name: str) -> None:
        """
        :param prompt_yaml_name: The yaml name of the prompt override to edit.
        :return:
        """
        # for convenience, we can pass names without .yml
        if not prompt_yaml_name.endswith(".yml"):
            prompt_yaml_name = prompt_yaml_name + ".yml"
        user_prompt_yaml_path = PromptCommands._get_user_prompt_yaml_path(prompt_yaml_name)
        if not os.path.exists(user_prompt_yaml_path):
            click.echo(f"Override file '{prompt_yaml_name}' not found. Create it with: prompts create-override {prompt_yaml_name}")
            return
        _open_in_editor(user_prompt_yaml_path)

    @staticmethod
    @click.command("list-overrides", help="List existing prompt override files")
    def list_overrides() -> None:
        os.makedirs(PROMPT_TEMPLATES_DIR_IN_USER_HOME, exist_ok=True)
        serena_prompt_yaml_names = [os.path.basename(f) for f in glob.glob(PROMPT_TEMPLATES_DIR_INTERNAL + "/*.yml")]
        override_files = glob.glob(os.path.join(PROMPT_TEMPLATES_DIR_IN_USER_HOME, "*.yml"))
        for file_path in override_files:
            if os.path.basename(file_path) in serena_prompt_yaml_names:
                click.echo(file_path)

    @staticmethod
    @click.command("delete-override", help="Delete a prompt override file")
    @click.argument("prompt_yaml_name")
    def delete_override(prompt_yaml_name: str) -> None:
        """

        :param prompt_yaml_name:  The yaml name of the prompt override to delete."
        :return:
        """
        # for convenience, we can pass names without .yml
        if not prompt_yaml_name.endswith(".yml"):
            prompt_yaml_name = prompt_yaml_name + ".yml"
        user_prompt_yaml_path = PromptCommands._get_user_prompt_yaml_path(prompt_yaml_name)
        if not os.path.exists(user_prompt_yaml_path):
            click.echo(f"Override file '{prompt_yaml_name}' not found.")
            return
        os.remove(user_prompt_yaml_path)
        click.echo(f"Deleted override file '{prompt_yaml_name}'.")


# Expose groups so we can reference them in pyproject.toml
mode = ModeCommands()
context = ContextCommands()
project = ProjectCommands()
config = SerenaConfigCommands()
tools = ToolCommands()
prompts = PromptCommands()

# Expose toplevel commands for the same reason
top_level = TopLevelCommands()
start_mcp_server = top_level.start_mcp_server
index_project = project.index_deprecated

# needed for the help script to work - register all subcommands to the top-level group
for subgroup in (mode, context, project, config, tools, prompts):
    top_level.add_command(subgroup)


def get_help() -> str:
    """Retrieve the help text for the top-level Serena CLI."""
    return top_level.get_help(click.Context(top_level, info_name="serena"))<|MERGE_RESOLUTION|>--- conflicted
+++ resolved
@@ -531,32 +531,13 @@
 
             files = proj.gather_source_files()
 
-<<<<<<< HEAD
-            servers = list(ls_mgr.iter_language_servers())
-            for k, ls in enumerate(servers, start=1):
-                click.echo(f"Indexing for language {ls.language.value} ({k}/{len(servers)}) …")
-                collected_exceptions: list[Exception] = []
-                files_failed = []
-                for i, f in enumerate(tqdm(files, desc="Indexing")):
-                    try:
-                        ls.request_document_symbols(f)
-                    except Exception as e:
-                        log.error(f"Failed to index {f}, continuing.")
-                        collected_exceptions.append(e)
-                        files_failed.append(f)
-                    if (i + 1) % 10 == 0:
-                        ls.save_cache()
-                ls.save_cache()
-                click.echo(f"Symbols saved to {ls.cache_dir}")
-=======
             collected_exceptions: list[Exception] = []
             files_failed = []
             language_file_counts = collections.defaultdict(lambda: 0)
             for i, f in enumerate(tqdm(files, desc="Indexing")):
                 try:
                     ls = ls_mgr.get_language_server(f)
-                    ls.request_document_symbols(f, include_body=False)
-                    ls.request_document_symbols(f, include_body=True)
+                    ls.request_document_symbols(f)
                     language_file_counts[ls.language] += 1
                 except Exception as e:
                     log.error(f"Failed to index {f}, continuing.")
@@ -567,7 +548,6 @@
             language_file_counts = {k.value: v for k, v in language_file_counts.items()}
             click.echo(f"Indexed files per language: {dict_string(language_file_counts, brackets=None)}")
             ls_mgr.save_all_caches()
->>>>>>> 600080c6
 
             if len(files_failed) > 0:
                 os.makedirs(os.path.dirname(log_file), exist_ok=True)
