import json
import os
import time
from dataclasses import dataclass

import pytest

from multilspy.multilspy_config import Language
<<<<<<< HEAD
from serena.agent import (
    FindReferencingSymbolsTool,
    FindSymbolTool,
    SerenaAgent,
    SerenaConfigBase,
    TypeHierarchyTool,
)
from test.conftest import LanguageParamRequest, get_repo_path
=======
from serena.agent import FindReferencingSymbolsTool, FindSymbolTool, Project, ProjectConfig, SerenaAgent, SerenaConfigBase
from serena.process_isolated_agent import ProcessIsolatedSerenaAgent
from test.conftest import get_repo_path
>>>>>>> 47b50198


@dataclass
class SerenaConfigForTests(SerenaConfigBase):
    """
    In-memory implementation of Serena configuration with the GUI disabled.
    """

    gui_log_window_enabled: bool = False
    web_dashboard: bool = False

    def __post_init__(self):
        # Initialize with empty projects list if not already set
        if not hasattr(self, "projects") or self.projects is None:
            self.projects = []


@pytest.fixture
def serena_config():
    """Create an in-memory configuration for tests with test repositories pre-registered."""
    # Create test projects for all supported languages
    test_projects = []
    for language in [Language.PYTHON, Language.GO, Language.JAVA, Language.RUST, Language.TYPESCRIPT, Language.PHP]:
        repo_path = get_repo_path(language)
        if repo_path.exists():
            project_name = f"test_repo_{language}"
            project = Project(
                project_root=str(repo_path),
                project_config=ProjectConfig(
                    project_name=project_name,
                    language=language,
                    ignored_paths=[],
                    excluded_tools=set(),
                    read_only=False,
                    ignore_all_files_in_gitignore=True,
                    initial_prompt="",
                    encoding="utf-8",
                ),
            )
            test_projects.append(project)

    config = SerenaConfigForTests()
    config.projects = test_projects
    return config


@pytest.fixture
def serena_agent(request: pytest.FixtureRequest, serena_config):
    language = Language(request.param)
    project_name = f"test_repo_{language}"

    # Check if this test should use process isolation by looking at the test parameters
    isolated_process = False
    if hasattr(request, "node") and hasattr(request.node, "callspec"):
        # Get the isolated_process parameter value from the test
        params = request.node.callspec.params
        isolated_process = params.get("isolated_process", False)

    if isolated_process:
        agent = ProcessIsolatedSerenaAgent(project=project_name, serena_config=serena_config)
        agent.start()

        # Add cleanup to stop the process
        def cleanup():
            agent.stop()

        request.addfinalizer(cleanup)
        return agent
    else:
        return SerenaAgent(project=project_name, serena_config=serena_config)


class TestSerenaAgent:
    @pytest.mark.parametrize(
        "isolated_process", [pytest.param(False, id="direct"), pytest.param(True, id="isolated", marks=pytest.mark.isolated_process)]
    )
    @pytest.mark.parametrize(
        "serena_agent,symbol_name,expected_kind,expected_file",
        [
            pytest.param(Language.PYTHON, "User", "Class", "models.py", marks=pytest.mark.python),
            pytest.param(Language.GO, "Helper", "Function", "main.go", marks=pytest.mark.go),
            pytest.param(Language.JAVA, "Model", "Class", "Model.java", marks=pytest.mark.java),
            pytest.param(Language.RUST, "add", "Function", "lib.rs", marks=pytest.mark.rust),
            pytest.param(Language.TYPESCRIPT, "DemoClass", "Class", "index.ts", marks=pytest.mark.typescript),
            pytest.param(Language.PHP, "helperFunction", "Function", "helper.php", marks=pytest.mark.php),
        ],
        indirect=["serena_agent"],
    )
    def test_find_symbol(self, serena_agent, symbol_name: str, expected_kind: str, expected_file: str, isolated_process: bool):
        agent = serena_agent
        find_symbol_tool = agent.get_tool(FindSymbolTool)
        result = find_symbol_tool.apply_ex(name_path=symbol_name)

        symbols = json.loads(result)
        assert any(
            symbol_name in s["name_path"] and expected_kind.lower() in s["kind"].lower() and expected_file in s["relative_path"]
            for s in symbols
        ), f"Expected to find {symbol_name} ({expected_kind}) in {expected_file}"

    @pytest.mark.parametrize(
        "isolated_process", [pytest.param(False, id="direct"), pytest.param(True, id="isolated", marks=pytest.mark.isolated_process)]
    )
    @pytest.mark.parametrize(
        "serena_agent,symbol_name,def_file,ref_file",
        [
            pytest.param(
                Language.PYTHON,
                "User",
                os.path.join("test_repo", "models.py"),
                os.path.join("test_repo", "services.py"),
                marks=pytest.mark.python,
            ),
            pytest.param(Language.GO, "Helper", "main.go", "main.go", marks=pytest.mark.go),
            pytest.param(
                Language.JAVA,
                "Model",
                os.path.join("src", "main", "java", "test_repo", "Model.java"),
                os.path.join("src", "main", "java", "test_repo", "Main.java"),
                marks=pytest.mark.java,
            ),
            pytest.param(Language.RUST, "add", os.path.join("src", "lib.rs"), os.path.join("src", "main.rs"), marks=pytest.mark.rust),
            pytest.param(Language.TYPESCRIPT, "helperFunction", "index.ts", "use_helper.ts", marks=pytest.mark.typescript),
            pytest.param(Language.PHP, "helperFunction", "helper.php", "index.php", marks=pytest.mark.php),
        ],
        indirect=["serena_agent"],
    )
    def test_find_symbol_references(self, serena_agent, symbol_name: str, def_file: str, ref_file: str, isolated_process: bool) -> None:
        agent = serena_agent

        # Find the symbol location first
        find_symbol_tool = agent.get_tool(FindSymbolTool)
        result = find_symbol_tool.apply_ex(name_path=symbol_name, relative_path=def_file)

        time.sleep(1)
        symbols = json.loads(result)
        # Find the definition
        def_symbol = symbols[0]

        # Now find references
        find_refs_tool = agent.get_tool(FindReferencingSymbolsTool)
        result = find_refs_tool.apply_ex(name_path=def_symbol["name_path"], relative_path=def_symbol["relative_path"])

        refs = json.loads(result)
        assert any(
            ref["relative_path"] == ref_file for ref in refs
        ), f"Expected to find reference to {symbol_name} in {ref_file}. refs={refs}"

    @pytest.mark.parametrize("serena_agent", [Language.PYTHON], indirect=True)
    def test_type_hierarchy_tool(self, serena_agent: SerenaAgent) -> None:
        agent = serena_agent
        find_symbol_tool = agent.get_tool(FindSymbolTool)
        result = find_symbol_tool.apply("BaseModel", relative_path=os.path.join("test_repo", "models.py"))
        symbols = json.loads(result)
        base_symbol = symbols[0]
        hierarchy_tool = agent.get_tool(TypeHierarchyTool)
        start_line = base_symbol["body_location"]["start_line"]
        output = hierarchy_tool.apply(base_symbol["relative_path"], start_line, 0)
        hierarchy = json.loads(output)
        assert "supertypes" in hierarchy and "subtypes" in hierarchy
        if hierarchy["subtypes"]:
            assert all("name_path" in s for s in hierarchy["subtypes"])

    @pytest.mark.parametrize(
        "isolated_process", [pytest.param(False, id="direct"), pytest.param(True, id="isolated", marks=pytest.mark.isolated_process)]
    )
    @pytest.mark.parametrize(
        "serena_agent,name_path,substring_matching,expected_symbol_name,expected_kind,expected_file",
        [
            pytest.param(
                Language.PYTHON,
                "OuterClass/NestedClass",
                False,
                "NestedClass",
                "Class",
                os.path.join("test_repo", "nested.py"),
                id="exact_qualname_class",
                marks=pytest.mark.python,
            ),
            pytest.param(
                Language.PYTHON,
                "OuterClass/NestedClass/find_me",
                False,
                "find_me",
                "Method",
                os.path.join("test_repo", "nested.py"),
                id="exact_qualname_method",
                marks=pytest.mark.python,
            ),
            pytest.param(
                Language.PYTHON,
                "OuterClass/NestedCl",  # Substring for NestedClass
                True,
                "NestedClass",
                "Class",
                os.path.join("test_repo", "nested.py"),
                id="substring_qualname_class",
                marks=pytest.mark.python,
            ),
            pytest.param(
                Language.PYTHON,
                "OuterClass/NestedClass/find_m",  # Substring for find_me
                True,
                "find_me",
                "Method",
                os.path.join("test_repo", "nested.py"),
                id="substring_qualname_method",
                marks=pytest.mark.python,
            ),
            pytest.param(
                Language.PYTHON,
                "/OuterClass",  # Absolute path
                False,
                "OuterClass",
                "Class",
                os.path.join("test_repo", "nested.py"),
                id="absolute_qualname_class",
                marks=pytest.mark.python,
            ),
            pytest.param(
                Language.PYTHON,
                "/OuterClass/NestedClass/find_m",  # Absolute path with substring
                True,
                "find_me",
                "Method",
                os.path.join("test_repo", "nested.py"),
                id="absolute_substring_qualname_method",
                marks=pytest.mark.python,
            ),
        ],
        indirect=["serena_agent"],
    )
    def test_find_symbol_name_path(
        self,
        serena_agent,
        name_path: str,
        substring_matching: bool,
        expected_symbol_name: str,
        expected_kind: str,
        expected_file: str,
        isolated_process: bool,
    ):
        agent = serena_agent

        find_symbol_tool = agent.get_tool(FindSymbolTool)
        result = find_symbol_tool.apply_ex(
            name_path=name_path,
            depth=0,
            relative_path=None,
            include_body=False,
            include_kinds=None,
            exclude_kinds=None,
            substring_matching=substring_matching,
        )

        symbols = json.loads(result)
        assert any(
            expected_symbol_name == s["name_path"].split("/")[-1]
            and expected_kind.lower() in s["kind"].lower()
            and expected_file in s["relative_path"]
            for s in symbols
        ), f"Expected to find {name_path} ({expected_kind}) in {expected_file} for {agent._active_project.language.name}. Symbols: {symbols}"

    @pytest.mark.parametrize(
        "isolated_process", [pytest.param(False, id="direct"), pytest.param(True, id="isolated", marks=pytest.mark.isolated_process)]
    )
    @pytest.mark.parametrize(
        "serena_agent,name_path",
        [
            pytest.param(
                Language.PYTHON,
                "/NestedClass",  # Absolute path, NestedClass is not top-level
                id="absolute_path_non_top_level_no_match",
                marks=pytest.mark.python,
            ),
            pytest.param(
                Language.PYTHON,
                "/NoSuchParent/NestedClass",  # Absolute path with non-existent parent
                id="absolute_path_non_existent_parent_no_match",
                marks=pytest.mark.python,
            ),
        ],
        indirect=["serena_agent"],
    )
    def test_find_symbol_name_path_no_match(
        self,
        serena_agent,
        name_path: str,
        isolated_process: bool,
    ):
        agent = serena_agent

        find_symbol_tool = agent.get_tool(FindSymbolTool)
        result = find_symbol_tool.apply_ex(
            name_path=name_path,
            depth=0,
            substring_matching=True,
        )

        symbols = json.loads(result)
        assert not symbols, f"Expected to find no symbols for {name_path}. Symbols found: {symbols}"<|MERGE_RESOLUTION|>--- conflicted
+++ resolved
@@ -6,20 +6,15 @@
 import pytest
 
 from multilspy.multilspy_config import Language
-<<<<<<< HEAD
 from serena.agent import (
     FindReferencingSymbolsTool,
     FindSymbolTool,
-    SerenaAgent,
+   Project, ProjectConfig, SerenaAgent,
     SerenaConfigBase,
     TypeHierarchyTool,
 )
-from test.conftest import LanguageParamRequest, get_repo_path
-=======
-from serena.agent import FindReferencingSymbolsTool, FindSymbolTool, Project, ProjectConfig, SerenaAgent, SerenaConfigBase
 from serena.process_isolated_agent import ProcessIsolatedSerenaAgent
 from test.conftest import get_repo_path
->>>>>>> 47b50198
 
 
 @dataclass
