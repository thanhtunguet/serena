--- conflicted
+++ resolved
@@ -276,12 +276,9 @@
   "dart: language server running for Dart",
   "erlang: language server running for Erlang",
   "al: language server running for AL (Microsoft Dynamics 365 Business Central)",
-<<<<<<< HEAD
   "fsharp: language server running for F#",
-=======
   "rego: language server running for Rego",
   "markdown: language server running for Markdown",
->>>>>>> f2919f11
 ]
 
 [tool.codespell]
